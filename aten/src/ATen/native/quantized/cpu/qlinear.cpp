--- conflicted
+++ resolved
@@ -4,13 +4,9 @@
 #include <ATen/native/quantized/cpu/fbgemm_utils.h>
 #include <ATen/native/quantized/cpu/packed_params.h>
 #include <ATen/native/quantized/cpu/qnnpack_utils.h>
-<<<<<<< HEAD
 #include <caffe2/utils/threadpool/pthreadpool-cpp.h>
-=======
-#include <caffe2/utils/threadpool/ThreadPoolMobile.h>
 #include <torch/custom_class.h>
 #include <torch/library.h>
->>>>>>> b579433b
 
 #include <algorithm>
 #include <string>
@@ -274,24 +270,6 @@
         rows_w /* output_channels */,
         kernel_zp,
         kernel_scale,
-<<<<<<< HEAD
-        output_zero_point,
-        output_scale,
-        output_min,
-        output_max,
-        (uint8_t*)input_contig.data_ptr<c10::quint8>(),
-        cols_input /* input_stride */,
-        packB->getPackedWeights(),
-        (uint8_t*)output.data_ptr<c10::quint8>(),
-        rows_w /* output_stride */,
-        caffe2::pthreadpool_() /* threadpool */);
-
-    TORCH_INTERNAL_ASSERT(
-        runStatus == pytorch_qnnp_status_success,
-        "failed to run QNNPACK Linear operator");
-
-    return output;
-=======
         (uint8_t*)qnnp_w_data,
         (int32_t*)qbias.data_ptr<c10::qint32>());
     packB = w.get();
@@ -307,7 +285,6 @@
   size_t cols_input = input_contig.size(input_contig.dim() - 1);
   for (size_t i = 0; i < input_contig.dim() - 1; ++i) {
     rows_input *= input_contig.size(i);
->>>>>>> b579433b
   }
 
   TORCH_CHECK(
@@ -351,7 +328,7 @@
       packB->getPackedWeights(),
       (uint8_t*)output.data_ptr<c10::quint8>(),
       rows_w /* output_stride */,
-      caffe2::mobile_pthreadpool() /* threadpool */);
+      caffe2::pthreadpool_() /* threadpool */);
 
   TORCH_INTERNAL_ASSERT(
       runStatus == pytorch_qnnp_status_success,
