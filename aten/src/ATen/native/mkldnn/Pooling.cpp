#include <ATen/ATen.h>
#include <ATen/Config.h>
#include <ATen/NativeFunctions.h>
#include <ATen/native/utils/ParamUtils.h>
#include <tuple>


#if !AT_MKLDNN_ENABLED()

namespace at {
namespace native {

Tensor mkldnn_max_pool2d(
    const Tensor& self,
    IntArrayRef kernel_size,
    IntArrayRef stride,
    IntArrayRef padding,
    IntArrayRef dilation,
    bool ceil_mode) {
  AT_ERROR(
      "mkldnn_max_pool2d: ATen not compiled with MKLDNN support");
}

Tensor mkldnn_max_pool3d(
    const Tensor& self,
    IntArrayRef kernel_size,
    IntArrayRef stride,
    IntArrayRef padding,
    IntArrayRef dilation,
    bool ceil_mode) {
  AT_ERROR(
      "mkldnn_max_pool3d: ATen not compiled with MKLDNN support");
}

Tensor mkldnn_avg_pool2d(
    const Tensor& self,
    IntArrayRef kernel_size,
    IntArrayRef stride,
    IntArrayRef padding,
    bool ceil_mode,
    bool count_include_pad,
    c10::optional<int64_t> divisor_override) {
  AT_ERROR("mkldnn_avg_pool2d: ATen not compiled with MKLDNN support");
}

Tensor& mkldnn_avg_pool2d_out(
    Tensor& output,
    const Tensor& self,
    IntArrayRef kernel_size,
    IntArrayRef stride,
    IntArrayRef padding,
    bool ceil_mode,
    bool count_include_pad,
    c10::optional<int64_t> divisor_override) {
  AT_ERROR("mkldnn_avg_pool2d_out: ATen not compiled with MKLDNN support");
}

Tensor mkldnn_avg_pool3d(
    const Tensor& self,
    IntArrayRef kernel_size,
    IntArrayRef stride,
    IntArrayRef padding,
    bool ceil_mode,
    bool count_include_pad,
    c10::optional<int64_t> divisor_override) {
  AT_ERROR("mkldnn_avg_pool3d: ATen not compiled with MKLDNN support");
}

Tensor& mkldnn_avg_pool3d_out(
    Tensor& output,
    const Tensor& self,
    IntArrayRef kernel_size,
    IntArrayRef stride,
    IntArrayRef padding,
    bool ceil_mode,
    bool count_include_pad,
    c10::optional<int64_t> divisor_override) {
  AT_ERROR("mkldnn_avg_pool3d_out: ATen not compiled with MKLDNN support");
}

Tensor mkldnn_adaptive_avg_pool2d(Tensor const& input, IntArrayRef output_size) {
  AT_ERROR("mkldnn_adaptive_avg_pool2d: ATen not compiled with MKLDNN support");
}

Tensor& mkldnn_adaptive_avg_pool2d_out(
    Tensor& output,
    const Tensor& input,
    IntArrayRef output_size) {
  AT_ERROR(
      "mkldnn_adaptive_avg_pool2d_out: ATen not compiled with MKLDNN support");
}

} // namespace native
} // namespace at

#else // AT_MKLDNN_ENABLED

#include <ATen/native/mkldnn/MKLDNNCommon.h>
#include <ATen/native/mkldnn/Utils.h>

namespace at {
namespace native {

static Tensor _mkldnn_pooling(
    const Tensor& input,
    IntArrayRef kernel_size,
    IntArrayRef stride,
    IntArrayRef padding,
    IntArrayRef dilation,
    bool ceil_mode,
    ideep::algorithm algo) {
<<<<<<< HEAD
  const int64_t dims = input.dim() - 2;
  auto kernel_size_vec = expand_param_if_needed(kernel_size, "kernel_size", dims);
  auto stride_vec = expand_param_if_needed(stride, "stride", dims);
  auto padding_vec = expand_param_if_needed(padding, "padding", dims);
=======
  auto kernel_size_vec = expand_param_if_needed(kernel_size, "kernel_size", 2);
  if (stride.empty()) stride = kernel_size;
  auto stride_vec = expand_param_if_needed(stride, "stride", 2);
  auto padding_vec = expand_param_if_needed(padding, "padding", 2);
>>>>>>> adb26b2c
  auto padding_vec_l = padding_vec;
  auto padding_vec_r = padding_vec;
  auto dilation_vec = expand_param_if_needed(dilation, "dilation", dims);

  const ideep::tensor& x = itensor_from_mkldnn(input);
  std::vector<int64_t> output_sizes;

  if (ceil_mode) {
    // MKLDNN does not support ceil mode, so we adjust padding
    // on the right side to match behavior. Adjust output size
    // accordingly.
    const std::vector<int64_t> output_sizes_ceil = pool_output_sizes(
        input.sizes(),
        kernel_size_vec,
        stride_vec,
        padding_vec_l,
        padding_vec_r,
        dilation_vec,
        true /* ceil_mode */);

    // adjust padding until output sizes agree
    bool all_equal = false;
    while (!all_equal) {
      output_sizes = pool_output_sizes(
          input.sizes(),
          kernel_size_vec,
          stride_vec,
          padding_vec_l,
          padding_vec_r,
          dilation_vec,
          false /*ceil_mode */);

      all_equal = true;
      for (size_t i = 2; i < input.sizes().size(); ++i) {
        if (output_sizes[i] < output_sizes_ceil[i]) {
           padding_vec_r[i - 2]++;
           all_equal = false;
        }
      }
    }
  } else {
    output_sizes = pool_output_sizes(
        input.sizes(),
        kernel_size_vec,
        stride_vec,
        padding_vec_l,
        padding_vec_r,
        dilation_vec,
        false /*ceil_mode */);
  }

  ideep::tensor y;
  ideep::pooling_forward::compute(
      x,
      {output_sizes.cbegin(), output_sizes.cend()},
      y,
      {stride_vec.cbegin(), stride_vec.cend()},
      {kernel_size_vec.cbegin(), kernel_size_vec.cend()},
      {padding_vec_l.cbegin(), padding_vec_l.cend()},
      {padding_vec_r.cbegin(), padding_vec_r.cend()},
      algo,
      ideep::prop_kind::forward);

  return new_with_itensor_mkldnn(std::move(y), input.options());
}

Tensor mkldnn_max_pool2d(
    const Tensor& input,
    IntArrayRef kernel_size,
    IntArrayRef stride,
    IntArrayRef padding,
    IntArrayRef dilation,
    bool ceil_mode) {
  return _mkldnn_pooling(
      input,
      kernel_size,
      stride,
      padding,
      dilation,
      ceil_mode,
      ideep::algorithm::pooling_max);
}

Tensor mkldnn_max_pool3d(
    const Tensor& input,
    IntArrayRef kernel_size,
    IntArrayRef stride,
    IntArrayRef padding,
    IntArrayRef dilation,
    bool ceil_mode) {
  return _mkldnn_pooling(
      input,
      kernel_size,
      stride,
      padding,
      dilation,
      ceil_mode,
      ideep::algorithm::pooling_max);
}

Tensor mkldnn_avg_pool2d(
    const Tensor& input,
    IntArrayRef kernel_size,
    IntArrayRef stride,
    IntArrayRef padding,
    bool ceil_mode,
    bool count_include_pad,
    c10::optional<int64_t> divisor_override) {
  TORCH_CHECK(!divisor_override.has_value(),
           "mkldnn_avg_pool2d operator does not support divisor");
  return _mkldnn_pooling(
      input,
      kernel_size,
      stride,
      padding,
      /*dilation*/ std::vector<int64_t>{1, 1},
      ceil_mode,
      count_include_pad ? ideep::algorithm::pooling_avg_include_padding
                        : ideep::algorithm::pooling_avg_exclude_padding);
}

Tensor& mkldnn_avg_pool2d_out(
    Tensor& output,
    const Tensor& input,
    IntArrayRef kernel_size,
    IntArrayRef stride,
    IntArrayRef padding,
    bool ceil_mode,
    bool count_include_pad,
    c10::optional<int64_t> divisor_override) {
  AT_ERROR(
      "mkldnn_avg_pool2d_out: in-place mkldnn operations are not supported yet");
}

Tensor mkldnn_avg_pool3d(
    const Tensor& input,
    IntArrayRef kernel_size,
    IntArrayRef stride,
    IntArrayRef padding,
    bool ceil_mode,
    bool count_include_pad,
    c10::optional<int64_t> divisor_override) {
  TORCH_CHECK(!divisor_override.has_value(),
           "mkldnn_avg_pool3d operator does not support divisor");
  return _mkldnn_pooling(
      input,
      kernel_size,
      stride,
      padding,
      /*dilation*/ std::vector<int64_t>{1, 1, 1},
      ceil_mode,
      count_include_pad ? ideep::algorithm::pooling_avg_include_padding
                        : ideep::algorithm::pooling_avg_exclude_padding);
}

Tensor& mkldnn_avg_pool3d_out(
    Tensor& output,
    const Tensor& input,
    IntArrayRef kernel_size,
    IntArrayRef stride,
    IntArrayRef padding,
    bool ceil_mode,
    bool count_include_pad,
    c10::optional<int64_t> divisor_override) {
  AT_ERROR(
      "mkldnn_avg_pool3d_out: in-place mkldnn operations are not supported yet");
}

Tensor mkldnn_adaptive_avg_pool2d(
    Tensor const& input,
    IntArrayRef output_size) {
  AT_ASSERTM(input.dim() == 4, "mkldnn_adaptive_avg_pool2d: Expect 2D input");

  auto output_size_vec =
      expand_param_if_needed(output_size, "output_size", input.dim() - 2);
  std::vector<int64_t> kernel_size(input.dim() - 2);
  for (int64_t i = 2; i < input.dim(); ++i) {
    auto s1 = input.size(i);
    auto s2 = output_size_vec[i - 2];
    AT_ASSERTM(s2 != 0, "output size can not be zero");
    AT_ASSERTM(
        s1 % s2 == 0,
        "input size is not divisible by the output size is not supported yet");
    kernel_size[i - 2] = s1 / s2;
  }
  return _mkldnn_pooling(
      input,
      kernel_size,
      /*stride*/ kernel_size,
      /*padding*/ {0, 0},
      /*dilation*/ {1, 1},
      /*ceil_mode*/ false,
      /*algo*/ ideep::algorithm::pooling_avg);
}

Tensor& mkldnn_adaptive_avg_pool2d_out(
    Tensor& output,
    const Tensor& input,
    IntArrayRef output_size) {
  AT_ERROR(
      "mkldnn_adaptive_avg_pool2d_out: in-place mkldnn operations are not supported yet");
}


} // namespace native
} // namespace at

#endif // AT_MKLDNN_ENABLED<|MERGE_RESOLUTION|>--- conflicted
+++ resolved
@@ -109,17 +109,11 @@
     IntArrayRef dilation,
     bool ceil_mode,
     ideep::algorithm algo) {
-<<<<<<< HEAD
   const int64_t dims = input.dim() - 2;
   auto kernel_size_vec = expand_param_if_needed(kernel_size, "kernel_size", dims);
+  if (stride.empty()) stride = kernel_size;
   auto stride_vec = expand_param_if_needed(stride, "stride", dims);
   auto padding_vec = expand_param_if_needed(padding, "padding", dims);
-=======
-  auto kernel_size_vec = expand_param_if_needed(kernel_size, "kernel_size", 2);
-  if (stride.empty()) stride = kernel_size;
-  auto stride_vec = expand_param_if_needed(stride, "stride", 2);
-  auto padding_vec = expand_param_if_needed(padding, "padding", 2);
->>>>>>> adb26b2c
   auto padding_vec_l = padding_vec;
   auto padding_vec_r = padding_vec;
   auto dilation_vec = expand_param_if_needed(dilation, "dilation", dims);
