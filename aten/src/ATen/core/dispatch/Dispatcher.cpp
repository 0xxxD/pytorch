--- conflicted
+++ resolved
@@ -159,10 +159,6 @@
   listeners_->addListener(std::move(listener));
 }
 
-<<<<<<< HEAD
-void Dispatcher::setManuallyBoxedKernelFor_(const OperatorHandle& op, KernelFunction::InternalBoxedKernelFunction* func) {
-  op.operatorIterator_->op.setManuallyBoxedKernel_(func);
-=======
 [[noreturn]] void Dispatcher::reportError(const DispatchTable& dispatchTable, c10::optional<DispatchKey> dispatchKey) {
   if (!dispatchKey.has_value() || *dispatchKey == DispatchKey::UndefinedTensorId) {
     TORCH_CHECK(false,
@@ -177,7 +173,10 @@
           " from the '", dispatchKeyStr, "' backend. '",
           dispatchTable.operatorName(), "' is only available for these backends: ",
           dispatchTable.listAllDispatchKeys(), ".");
->>>>>>> 0cc5aec7
+}
+
+void Dispatcher::setManuallyBoxedKernelFor_(const OperatorHandle& op, KernelFunction::InternalBoxedKernelFunction* func) {
+  op.operatorIterator_->op.setManuallyBoxedKernel_(func);
 }
 
 }