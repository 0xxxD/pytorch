import collections
import copyreg
import io
import pickle
import threading
import traceback
from enum import Enum

import torch
import torch.distributed as dist

from . import _get_current_rpc_agent


# Thread local tensor tables to store tensors while pickling torch.Tensor
# objects
_thread_local_tensor_tables = threading.local()


class RPCExecMode(Enum):
    SYNC = "sync"
    ASYNC = "async"
    REMOTE = "remote"


class _InternalRPCPickler:
    r"""
    This class provides serialize() and deserialize() interfaces to serialize
    data to be "binary string + tensor table" format
    So for RPC python UDF function and args, non tensor data will be serialized
    into regular binary string, tensor data will be put into thread local tensor
    tables, this serialization format is consistent with builtin operator and args
    using JIT pickler. This format will make tensor handling in C++ much easier,
    e.g. attach tensor to distributed autograd graph in C++
    """

    def __init__(self):
        self._dispatch_table = copyreg.dispatch_table.copy()
        self._dispatch_table[torch.Tensor] = self._tensor_reducer

    @classmethod
    def _tensor_receiver(cls, tensor_index):
        global _thread_local_tensor_tables
        return _thread_local_tensor_tables.recv_tables[tensor_index]

    def _tensor_reducer(self, tensor):
        global _thread_local_tensor_tables
        _thread_local_tensor_tables.send_tables.append(tensor)
        tensor_index = len(_thread_local_tensor_tables.send_tables) - 1
        return (_InternalRPCPickler._tensor_receiver, (tensor_index,))

    @classmethod
    def _py_rref_receiver(cls, rref_fork_data):
        return dist.rpc.PyRRef._deserialize(rref_fork_data)

    def _py_rref_reducer(self, py_rref):
        rref_fork_data = py_rref._serialize()
        return (_InternalRPCPickler._py_rref_receiver, (rref_fork_data,))

    def _rref_reducer(self, rref):
<<<<<<< HEAD
        return self._py_rref_reducer(rref._c)
=======
        return self._py_rref_reducer(rref)
>>>>>>> a2d4d9ec

    def serialize(self, obj):
        r"""
        Serialize non tensor data into binary string, tensor data into
        tensor table
        """
        f = io.BytesIO()
        p = pickle.Pickler(f)
        p.dispatch_table = self._dispatch_table

        # rpc api could accept user picklers inheriting from _InternalRPCPickler to serialize rref,
        # user picklers could have different initialization function from _InternalRPCPickler,
        # but all the user picklers should call serialize() and use _rref_reducer to pickle rref
        # in python. also, when _internal_rpc_pickler is imported to rpc/api.py, rpc.RRef is not
        # compiled yet, it is not good place to acces rpc.RRef inside _InternalRPCPickler constructor,
        # so puting rref's dispatch table here
        #
        # The return value of a `rpc.remote(..)` call is type of `rpc.PyRRef`.
        # The deserialized RRef object on an RPC receiver side is type of `rpc.PyRRef`.
        p.dispatch_table[dist.rpc.PyRRef] = self._py_rref_reducer
        # An RRef created locally by RRef Python constructor is type of `rpc.RRef`.
        p.dispatch_table[dist.rpc.RRef] = self._rref_reducer

        # save _thread_local_tensor_tables.send_tables if it is in nested call
        global _thread_local_tensor_tables
        if hasattr(_thread_local_tensor_tables, "send_tables"):
            old_send_tables = _thread_local_tensor_tables.send_tables
        else:
            old_send_tables = None
        _thread_local_tensor_tables.send_tables = []

        p.dump(obj)

        # restore _thread_local_tensor_tables.send_tables if return
        # from nested call, otherwise clean up the table
        tensors = _thread_local_tensor_tables.send_tables
        if old_send_tables is not None:
            _thread_local_tensor_tables.send_tables = old_send_tables
        else:
            del _thread_local_tensor_tables.send_tables

        return (f.getvalue(), tensors)

    def deserialize(self, binary_data, tensor_table):
        r"""
        Deserilize binary string + tensor table to original obj
        """
        # save _thread_local_tensor_tables.recv_tables if it is in nested call
        global _thread_local_tensor_tables
        if hasattr(_thread_local_tensor_tables, "recv_tables"):
            old_recv_tables = _thread_local_tensor_tables.recv_tables
        else:
            old_recv_tables = None
        _thread_local_tensor_tables.recv_tables = tensor_table

        try:
            ret = pickle.loads(binary_data)
        except AttributeError as e:
            # Occurs when function is not found on module/class during
            # unpickling.
            except_str = (
                str(e)
                + """ Default RPC pickler does not serialize
            function code. Ensure that UDFs are defined on both caller and
            callee modules."""
            )
            ret = AttributeError(except_str)

        # restore _thread_local_tensor_tables.recv_tables if return
        # from nested call, otherwise clean up the table
        if old_recv_tables is not None:
            _thread_local_tensor_tables.recv_tables = old_recv_tables
        else:
            del _thread_local_tensor_tables.recv_tables

        return ret


# Create _internal_rpc_pickler only once to initialize _dispatch_table only once
_internal_rpc_pickler = _InternalRPCPickler()


def serialize(obj):
    return _internal_rpc_pickler.serialize(obj)


def deserialize(binary_data, tensor_table):
    return _internal_rpc_pickler.deserialize(binary_data, tensor_table)


def _run_function(python_udf):
    r"""
    This function is exclusively called from C++.
    See ``torch/csrc/distributed/rpc/python_rpc_handler.cpp``.

    Runs a Python UDF and returns its return value.
    Wraps any exception in ``RemoteException`` if the function raises.
    """
    try:
        if isinstance(python_udf, AttributeError):
            raise python_udf
        result = python_udf.func(*python_udf.args, **python_udf.kwargs)
    except Exception as e:
        # except str = exception info + traceback string
        except_str = (
            f"On {_get_current_rpc_agent().get_worker_info()}:\n"
            f"{repr(e)}\n{traceback.format_exc()}"
        )
        result = RemoteException(except_str, type(e))
    return result


def _handle_exception(result):
    if isinstance(result, RemoteException):
        raise result.exception_type(result.msg)


def _build_rpc_profiling_key(
    exec_type, func_name, current_worker_name, dst_worker_name
):
    """
    Builds the key that RPC calls are profiled with using the autograd profiler.
    This will be the name of the corresponding Event recorded in the profiler.

    Arguments:
        exec_type (RPCExecMode): Type of RPC/RRef call
        func_name (str): Name of function being profiled.
        current_worker_name (str): Name of current worker.
        dst_worker_name (str): Name of the destination worker.

    Returns:
        String representing profiling key
    """
    profile_key = "rpc_{rpc_type}#{func_name}({current_worker} -> {dst_worker})".format(
        rpc_type=exec_type.value,
        func_name=func_name,
        current_worker=current_worker_name,
        dst_worker=dst_worker_name,
    )
    return profile_key


def _start_record_function(exec_type, func_name, current_worker_name, dest_worker_name):
    """
    This function should be called from RPC/RRef functions to create a
    RecordFunction object for profiling. This function also runs the before
    callbacks that start the profiling, though the user is responsible for
    running the appropriate callbacks when the function to be profiled finishes.

    Arguments:
        exec_type (RPCExecMode): Type of RPC/RRef call
        func_name (str): Name of function being profiled.
        current_worker_name (str): Name of current worker.
        dest_worker_name (str): Name of the destination worker.

    Returns:
        An instance of `torch.autograd._RecordFunction`.
    """
    assert torch.autograd._profiler_enabled(), "Autograd profiler should be enabled."
    profile_key = "rpc_{}#{}({} -> {})".format(
        exec_type.value, str(func_name), current_worker_name, dest_worker_name
    )
    rf = torch.autograd._RecordFunction()
    torch.autograd._run_before_callbacks(rf, profile_key)
    return rf


PythonUDF = collections.namedtuple("PythonUDF", ["func", "args", "kwargs"])
RemoteException = collections.namedtuple("RemoteException", ["msg", "exception_type"])<|MERGE_RESOLUTION|>--- conflicted
+++ resolved
@@ -58,11 +58,7 @@
         return (_InternalRPCPickler._py_rref_receiver, (rref_fork_data,))
 
     def _rref_reducer(self, rref):
-<<<<<<< HEAD
-        return self._py_rref_reducer(rref._c)
-=======
         return self._py_rref_reducer(rref)
->>>>>>> a2d4d9ec
 
     def serialize(self, obj):
         r"""
