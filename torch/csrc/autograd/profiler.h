--- conflicted
+++ resolved
@@ -292,14 +292,10 @@
   int64_t cpu_memory_usage_ = 0;
   int64_t cuda_memory_usage_ = 0;
   int device_ = -1;
-<<<<<<< HEAD
   CUDAEventStub cuda_event = nullptr;
-=======
-  struct CUevent_st* cuda_event = nullptr;
   int node_id_ = 0;
   bool is_remote_ = false;
   int64_t cuda_us_ = -1;
->>>>>>> 0d060853
 };
 
 // a linked-list of fixed sized vectors, to avoid
