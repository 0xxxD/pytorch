--- conflicted
+++ resolved
@@ -283,17 +283,12 @@
                 # make sure it runs
                 outputs[d] = models[d](inputs)
             else:
-<<<<<<< HEAD
                 # module under test can contain in-place ops, and we depend on
                 # input data staying constant for comparisons
                 data_copy = copy.deepcopy(data)
-                models[d] = quantize_script(
+                models[d] = quantize_jit(
                     model, qconfig_dict, test_only_eval_fn, [data_copy], inplace=False,
                     debug=d)
-=======
-                models[d] = quantize_jit(
-                    model, qconfig_dict, test_only_eval_fn, [data], inplace=False, debug=d)
->>>>>>> c78f2ca8
                 # make sure it runs
                 outputs[d] = models[d](*inputs)
 
